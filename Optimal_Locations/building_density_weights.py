"""Building density weighting for EV charger locations based on building density within radius."""
import geopandas as gpd
import numpy as np
from shapely.geometry import Point
import os


def load_building_data(buildings_file):
    """
    Load building data from the wcr_2.14_buildings.gpkg file.
    
    Arguments:
        buildings_file (str): Path to the buildings file
    
    Returns:
        gpd.GeoDataFrame: Buildings data
    """
    try:
        buildings = gpd.read_file(buildings_file)
        
        # Ensure consistent CRS
        if buildings.crs != 'EPSG:4326':
            buildings = buildings.to_crs('EPSG:4326')
        
        print(f"Loaded {len(buildings)} buildings")
        return buildings
        
    except Exception as e:
        print(f"Error loading building data: {e}")
        return None


def calculate_building_density_weights(gdf, buildings, radius_meters=200):
    """
    Calculate weights based on building density within a radius.
    Locations with more buildings within the radius get higher weights.
    
    Arguments:
        gdf (gpd.GeoDataFrame): GeoDataFrame to assign weights to
        buildings (gpd.GeoDataFrame): Buildings data
        radius_meters (float): Radius in meters to count buildings within
    
    Returns:
        gpd.GeoDataFrame: GeoDataFrame with building density weights
    """
    try:
        print(f"Calculating building density weights within {radius_meters}m radius...")
        
        # Convert radius from meters to degrees (approximate)
        # 1 degree ≈ 111,320 meters at the equator
        radius_degrees = radius_meters / 111320
        
        # Create buffer zones around each location
        print(f"Creating {radius_meters}m buffer zones around {len(gdf)} locations...")
        location_buffers = gdf.geometry.buffer(radius_degrees)
        
        # Count buildings within each buffer
        building_counts = []
        
        print(f"Processing {len(gdf)} locations...")
        for i, buffer_zone in enumerate(location_buffers):
            # Count how many buildings intersect with this buffer
            buildings_in_radius = buildings[buildings.geometry.intersects(buffer_zone)]
            count = len(buildings_in_radius)
            building_counts.append(count)
            
            if (i + 1) % 100 == 0:  # Progress indicator
                print(f"  Processed {i + 1}/{len(gdf)} locations...")
        
        building_counts = np.array(building_counts)
        
        # Normalize building counts to 0-1 scale using min-max normalization
        if len(building_counts) > 1 and building_counts.max() > building_counts.min():
            min_count = building_counts.min()
            max_count = building_counts.max()
            normalized_weights = (building_counts - min_count) / (max_count - min_count)
        else:
            # If all counts are the same, assign equal weights
            normalized_weights = np.ones_like(building_counts) * 0.5
        
        # Create a copy of the original GeoDataFrame
        weighted_gdf = gdf.copy()
        
        # Add weight columns
        weighted_gdf['buildings_within_radius'] = building_counts
        weighted_gdf['building_density_weight'] = normalized_weights
        weighted_gdf['radius_meters'] = radius_meters
        
        # Add some statistics
        print(f"Building density weights statistics:")
        print(f"- Radius used: {radius_meters}m ({radius_degrees:.6f} degrees)")
        print(f"- Average buildings within radius: {np.mean(building_counts):.1f}")
        print(f"- Minimum buildings within radius: {np.min(building_counts)}")
        print(f"- Maximum buildings within radius: {np.max(building_counts)}")
        print(f"- Average building density weight: {np.mean(normalized_weights):.3f}")
        print(f"- Weight range: {np.min(normalized_weights):.3f} to {np.max(normalized_weights):.3f}")
        
        return weighted_gdf
        
    except Exception as e:
        print(f"Error calculating building density weights: {e}")
        return None


def assign_building_weights_to_ev_locations(suitable_ev_locations_file, buildings_file, radius_meters=200):
    """
<<<<<<< HEAD
    Assign building density weights to suitable EV locations using 200m radius buffers.
=======
    Assign building proximity weights to suitable EV locations (now point centroids).
>>>>>>> 1625694b
    
    Arguments:
        suitable_ev_locations_file (str): Path to suitable EV point locations file
        buildings_file (str): Path to buildings file
        radius_meters (float): Radius in meters to count buildings within
    
    Returns:
        gpd.GeoDataFrame: Weighted EV locations
    """
    try:
        print("\n" + "="*60)
<<<<<<< HEAD
        print("ASSIGNING BUILDING DENSITY WEIGHTS TO EV LOCATIONS")
        print(f"Using {radius_meters}m radius buffers for density calculation")
=======
        print("ASSIGNING BUILDING WEIGHTS TO EV LOCATIONS")
        print("Using point centroids for analysis")
>>>>>>> 1625694b
        print("="*60)
        
        # Load data
        ev_locations = gpd.read_file(suitable_ev_locations_file)
        buildings = load_building_data(buildings_file)
        
        if buildings is None:
            return None
        
        # Ensure consistent CRS
        if ev_locations.crs != 'EPSG:4326':
            ev_locations = ev_locations.to_crs('EPSG:4326')
        
        print(f"Processing {len(ev_locations)} suitable EV locations (geometry type: {ev_locations.geometry.iloc[0].geom_type})...")
<<<<<<< HEAD
        
        # Verify we're working with points
        if ev_locations.geometry.iloc[0].geom_type == 'Point':
            print("✓ Confirmed input data contains point geometries")
=======
        
        # Verify we're working with points
        if ev_locations.geometry.iloc[0].geom_type == 'Point':
            print("✓ Confirmed input data contains point geometries")
        else:
            print(f"Warning: Expected points, but found {ev_locations.geometry.iloc[0].geom_type}")
        
        # Calculate building proximity weights
        weighted_ev_locations = calculate_building_proximity_weights(ev_locations, buildings)
        
        if weighted_ev_locations is not None:
            print(f"Successfully assigned building weights to {len(weighted_ev_locations)} EV locations (points)")
            return weighted_ev_locations
>>>>>>> 1625694b
        else:
            print(f"Warning: Expected points, but found {ev_locations.geometry.iloc[0].geom_type}")
        
        # Calculate building density weights
        weighted_ev_locations = calculate_building_density_weights(ev_locations, buildings, radius_meters)
        
        if weighted_ev_locations is not None:
            print(f"Successfully assigned building density weights to {len(weighted_ev_locations)} EV locations")
            return weighted_ev_locations
        else:
            return None
            
    except Exception as e:
        print(f"Error assigning building density weights to EV locations: {e}")
        return None


def save_weighted_results(weighted_ev_locations, output_dir="output"):
    """
<<<<<<< HEAD
    Save weighted EV location results to GPKG file.
=======
    Save weighted results to GPKG files.
    
    Arguments:
        weighted_ev_locations (gpd.GeoDataFrame): Weighted EV locations (points)
        weighted_roads (gpd.GeoDataFrame): Weighted roads
        output_dir (str): Output directory path
>>>>>>> 1625694b
    """
    try:
        os.makedirs(output_dir, exist_ok=True)
        
        # Save weighted EV locations (now points)
        if weighted_ev_locations is not None:
            output_file = os.path.join(output_dir, "buildings_weighted_ev_locations.gpkg")
            weighted_ev_locations.to_file(output_file, driver='GPKG')
<<<<<<< HEAD
            print(f"Saved building density weighted EV locations to {output_file}")
        else:
            print("No weighted EV locations to save")
=======
            
            # Verify geometry type in saved file
            geometry_type = weighted_ev_locations.geometry.iloc[0].geom_type
            print(f"Saved weighted EV locations ({geometry_type}s) to {output_file}")
        
        # Save weighted roads
        if weighted_roads is not None:
            output_file = os.path.join(output_dir, "weighted_roads.gpkg")
            weighted_roads.to_file(output_file, driver='GPKG')
            print(f"Saved weighted roads to {output_file}")
>>>>>>> 1625694b
            
    except Exception as e:
        print(f"Error saving weighted results: {e}")


def process_building_density_weights(suitable_ev_locations_file, buildings_file, 
                                    radius_meters=200, output_dir="output"):
    """
<<<<<<< HEAD
    Main function to process building density weights for EV locations only.
    Uses building density within 200m radius around each point location.
    
    Arguments:
        suitable_ev_locations_file (str): Path to suitable EV point locations file
=======
    Main function to process building density weights for both EV locations and roads.
    Now uses point centroids for EV locations instead of polygons.
    
    Arguments:
        suitable_ev_locations_file (str): Path to suitable EV point locations file
        suitable_roads_file (str): Path to suitable roads file
>>>>>>> 1625694b
        buildings_file (str): Path to buildings file
        radius_meters (float): Radius in meters to count buildings within
        output_dir (str): Output directory path
    
    Returns:
        dict: Results containing weighted data
    """
    try:
        print("\n" + "="*80)
        print("STARTING BUILDING DENSITY WEIGHTING ANALYSIS")
<<<<<<< HEAD
        print(f"Using {radius_meters}m radius buffers around point locations")
        print("="*80)
        
        # Process EV locations only
=======
        print("Using point centroids for EV locations")
        print("="*80)
        
        # Process EV locations (now points)
>>>>>>> 1625694b
        weighted_ev_locations = assign_building_weights_to_ev_locations(
            suitable_ev_locations_file, buildings_file, radius_meters
        )
        
        # Save results
        if weighted_ev_locations is not None:
            save_weighted_results(weighted_ev_locations, output_dir)
            
            # Create summary
            results = {
                'weighted_ev_locations': weighted_ev_locations,
                'summary': {
<<<<<<< HEAD
                    'total_weighted_ev_locations': len(weighted_ev_locations),
                    'avg_ev_weight': weighted_ev_locations['building_density_weight'].mean(),
                    'geometry_type': weighted_ev_locations.geometry.iloc[0].geom_type,
                    'radius_meters': radius_meters,
                    'avg_buildings_per_location': weighted_ev_locations['buildings_within_radius'].mean(),
                    'max_buildings_per_location': weighted_ev_locations['buildings_within_radius'].max(),
                    'min_buildings_per_location': weighted_ev_locations['buildings_within_radius'].min(),
                    'std_buildings_per_location': weighted_ev_locations['buildings_within_radius'].std(),
=======
                    'total_weighted_ev_locations': len(weighted_ev_locations) if weighted_ev_locations is not None else 0,
                    'total_weighted_roads': len(weighted_roads) if weighted_roads is not None else 0,
                    'avg_ev_weight': weighted_ev_locations['building_proximity_weight'].mean() if weighted_ev_locations is not None else 0,
                    'avg_road_weight': weighted_roads['building_proximity_weight'].mean() if weighted_roads is not None else 0,
                    'ev_locations_geometry_type': weighted_ev_locations.geometry.iloc[0].geom_type if weighted_ev_locations is not None else 'None'
>>>>>>> 1625694b
                }
            }
            
            print("\n" + "="*80)
            print("BUILDING DENSITY WEIGHTING COMPLETE")
            print("="*80)
            print(f"Results:")
<<<<<<< HEAD
            print(f"- Radius used: {radius_meters}m")
            print(f"- Weighted EV locations: {results['summary']['total_weighted_ev_locations']} ({results['summary']['geometry_type']}s)")
            print(f"- Average density weight: {results['summary']['avg_ev_weight']:.3f}")
            print(f"- Average buildings per location: {results['summary']['avg_buildings_per_location']:.1f}")
            print(f"- Max buildings per location: {results['summary']['max_buildings_per_location']}")
            print(f"- Min buildings per location: {results['summary']['min_buildings_per_location']}")
            print(f"- Std dev buildings per location: {results['summary']['std_buildings_per_location']:.1f}")
=======
            print(f"- Weighted EV locations: {results['summary']['total_weighted_ev_locations']} ({results['summary']['ev_locations_geometry_type']}s)")
            print(f"- Weighted roads: {results['summary']['total_weighted_roads']}")
            if results['summary']['total_weighted_ev_locations'] > 0:
                print(f"- Average EV location weight: {results['summary']['avg_ev_weight']:.3f}")
            if results['summary']['total_weighted_roads'] > 0:
                print(f"- Average road weight: {results['summary']['avg_road_weight']:.3f}")
>>>>>>> 1625694b
            
            return results
        else:
            print("No weighted results were generated")
            return None
            
    except Exception as e:
        print(f"Error in building density weighting process: {e}")
        return None<|MERGE_RESOLUTION|>--- conflicted
+++ resolved
@@ -104,11 +104,7 @@
 
 def assign_building_weights_to_ev_locations(suitable_ev_locations_file, buildings_file, radius_meters=200):
     """
-<<<<<<< HEAD
     Assign building density weights to suitable EV locations using 200m radius buffers.
-=======
-    Assign building proximity weights to suitable EV locations (now point centroids).
->>>>>>> 1625694b
     
     Arguments:
         suitable_ev_locations_file (str): Path to suitable EV point locations file
@@ -120,13 +116,9 @@
     """
     try:
         print("\n" + "="*60)
-<<<<<<< HEAD
+
         print("ASSIGNING BUILDING DENSITY WEIGHTS TO EV LOCATIONS")
         print(f"Using {radius_meters}m radius buffers for density calculation")
-=======
-        print("ASSIGNING BUILDING WEIGHTS TO EV LOCATIONS")
-        print("Using point centroids for analysis")
->>>>>>> 1625694b
         print("="*60)
         
         # Load data
@@ -141,26 +133,11 @@
             ev_locations = ev_locations.to_crs('EPSG:4326')
         
         print(f"Processing {len(ev_locations)} suitable EV locations (geometry type: {ev_locations.geometry.iloc[0].geom_type})...")
-<<<<<<< HEAD
+
         
         # Verify we're working with points
         if ev_locations.geometry.iloc[0].geom_type == 'Point':
             print("✓ Confirmed input data contains point geometries")
-=======
-        
-        # Verify we're working with points
-        if ev_locations.geometry.iloc[0].geom_type == 'Point':
-            print("✓ Confirmed input data contains point geometries")
-        else:
-            print(f"Warning: Expected points, but found {ev_locations.geometry.iloc[0].geom_type}")
-        
-        # Calculate building proximity weights
-        weighted_ev_locations = calculate_building_proximity_weights(ev_locations, buildings)
-        
-        if weighted_ev_locations is not None:
-            print(f"Successfully assigned building weights to {len(weighted_ev_locations)} EV locations (points)")
-            return weighted_ev_locations
->>>>>>> 1625694b
         else:
             print(f"Warning: Expected points, but found {ev_locations.geometry.iloc[0].geom_type}")
         
@@ -180,16 +157,7 @@
 
 def save_weighted_results(weighted_ev_locations, output_dir="output"):
     """
-<<<<<<< HEAD
     Save weighted EV location results to GPKG file.
-=======
-    Save weighted results to GPKG files.
-    
-    Arguments:
-        weighted_ev_locations (gpd.GeoDataFrame): Weighted EV locations (points)
-        weighted_roads (gpd.GeoDataFrame): Weighted roads
-        output_dir (str): Output directory path
->>>>>>> 1625694b
     """
     try:
         os.makedirs(output_dir, exist_ok=True)
@@ -198,22 +166,9 @@
         if weighted_ev_locations is not None:
             output_file = os.path.join(output_dir, "buildings_weighted_ev_locations.gpkg")
             weighted_ev_locations.to_file(output_file, driver='GPKG')
-<<<<<<< HEAD
             print(f"Saved building density weighted EV locations to {output_file}")
         else:
             print("No weighted EV locations to save")
-=======
-            
-            # Verify geometry type in saved file
-            geometry_type = weighted_ev_locations.geometry.iloc[0].geom_type
-            print(f"Saved weighted EV locations ({geometry_type}s) to {output_file}")
-        
-        # Save weighted roads
-        if weighted_roads is not None:
-            output_file = os.path.join(output_dir, "weighted_roads.gpkg")
-            weighted_roads.to_file(output_file, driver='GPKG')
-            print(f"Saved weighted roads to {output_file}")
->>>>>>> 1625694b
             
     except Exception as e:
         print(f"Error saving weighted results: {e}")
@@ -222,20 +177,11 @@
 def process_building_density_weights(suitable_ev_locations_file, buildings_file, 
                                     radius_meters=200, output_dir="output"):
     """
-<<<<<<< HEAD
     Main function to process building density weights for EV locations only.
     Uses building density within 200m radius around each point location.
     
     Arguments:
         suitable_ev_locations_file (str): Path to suitable EV point locations file
-=======
-    Main function to process building density weights for both EV locations and roads.
-    Now uses point centroids for EV locations instead of polygons.
-    
-    Arguments:
-        suitable_ev_locations_file (str): Path to suitable EV point locations file
-        suitable_roads_file (str): Path to suitable roads file
->>>>>>> 1625694b
         buildings_file (str): Path to buildings file
         radius_meters (float): Radius in meters to count buildings within
         output_dir (str): Output directory path
@@ -246,17 +192,10 @@
     try:
         print("\n" + "="*80)
         print("STARTING BUILDING DENSITY WEIGHTING ANALYSIS")
-<<<<<<< HEAD
         print(f"Using {radius_meters}m radius buffers around point locations")
         print("="*80)
         
         # Process EV locations only
-=======
-        print("Using point centroids for EV locations")
-        print("="*80)
-        
-        # Process EV locations (now points)
->>>>>>> 1625694b
         weighted_ev_locations = assign_building_weights_to_ev_locations(
             suitable_ev_locations_file, buildings_file, radius_meters
         )
@@ -269,7 +208,6 @@
             results = {
                 'weighted_ev_locations': weighted_ev_locations,
                 'summary': {
-<<<<<<< HEAD
                     'total_weighted_ev_locations': len(weighted_ev_locations),
                     'avg_ev_weight': weighted_ev_locations['building_density_weight'].mean(),
                     'geometry_type': weighted_ev_locations.geometry.iloc[0].geom_type,
@@ -278,13 +216,6 @@
                     'max_buildings_per_location': weighted_ev_locations['buildings_within_radius'].max(),
                     'min_buildings_per_location': weighted_ev_locations['buildings_within_radius'].min(),
                     'std_buildings_per_location': weighted_ev_locations['buildings_within_radius'].std(),
-=======
-                    'total_weighted_ev_locations': len(weighted_ev_locations) if weighted_ev_locations is not None else 0,
-                    'total_weighted_roads': len(weighted_roads) if weighted_roads is not None else 0,
-                    'avg_ev_weight': weighted_ev_locations['building_proximity_weight'].mean() if weighted_ev_locations is not None else 0,
-                    'avg_road_weight': weighted_roads['building_proximity_weight'].mean() if weighted_roads is not None else 0,
-                    'ev_locations_geometry_type': weighted_ev_locations.geometry.iloc[0].geom_type if weighted_ev_locations is not None else 'None'
->>>>>>> 1625694b
                 }
             }
             
@@ -292,7 +223,6 @@
             print("BUILDING DENSITY WEIGHTING COMPLETE")
             print("="*80)
             print(f"Results:")
-<<<<<<< HEAD
             print(f"- Radius used: {radius_meters}m")
             print(f"- Weighted EV locations: {results['summary']['total_weighted_ev_locations']} ({results['summary']['geometry_type']}s)")
             print(f"- Average density weight: {results['summary']['avg_ev_weight']:.3f}")
@@ -300,14 +230,7 @@
             print(f"- Max buildings per location: {results['summary']['max_buildings_per_location']}")
             print(f"- Min buildings per location: {results['summary']['min_buildings_per_location']}")
             print(f"- Std dev buildings per location: {results['summary']['std_buildings_per_location']:.1f}")
-=======
-            print(f"- Weighted EV locations: {results['summary']['total_weighted_ev_locations']} ({results['summary']['ev_locations_geometry_type']}s)")
-            print(f"- Weighted roads: {results['summary']['total_weighted_roads']}")
-            if results['summary']['total_weighted_ev_locations'] > 0:
-                print(f"- Average EV location weight: {results['summary']['avg_ev_weight']:.3f}")
-            if results['summary']['total_weighted_roads'] > 0:
-                print(f"- Average road weight: {results['summary']['avg_road_weight']:.3f}")
->>>>>>> 1625694b
+
             
             return results
         else:
